--- conflicted
+++ resolved
@@ -212,16 +212,6 @@
         return TraversalResponse(response_queue, async_iter.request_id)
 
     async def _receive(self, async_iter, response_queue):
-<<<<<<< HEAD
-        while True:
-            result = await async_iter.fetch_data()
-            if result is None:
-                break
-            obj = result.object
-            if (isinstance(obj, dict) and
-                    obj.get('type', '') in ['vertex', 'edge']):
-                hashable_id = self._get_hashable_id(obj['id'])
-=======
         async for result in async_iter:
             response_queue.put_nowait(self._deserialize_result(result))
         response_queue.put_nowait(None)
@@ -230,7 +220,6 @@
         if isinstance(result, dict):
             if result.get('type', '') in ['vertex', 'edge']:
                 hashable_id = self._get_hashable_id(result['id'])
->>>>>>> 7d8075e3
                 current = self.current.get(hashable_id, None)
                 if not current:
                     element_type = obj['type']
@@ -241,14 +230,8 @@
                         current = self.app.edges[label]()
                         current.source = GenericVertex()
                         current.target = GenericVertex()
-<<<<<<< HEAD
-                element = current.__mapping__.mapper_func(obj, current)
-                result.object = element
-                response_queue.put_nowait(result)
-=======
                 element = current.__mapping__.mapper_func(result, current)
                 return element
->>>>>>> 7d8075e3
             else:
                 for key in result:
                     result[key] = self._deserialize_result(result[key])
