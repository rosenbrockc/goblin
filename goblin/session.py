# Copyright 2016 ZEROFAIL
#
# This file is part of Goblin.
#
# Goblin is free software: you can redistribute it and/or modify
# it under the terms of the GNU Affero General Public License as published by
# the Free Software Foundation, either version 3 of the License, or
# (at your option) any later version.
#
# Goblin is distributed in the hope that it will be useful,
# but WITHOUT ANY WARRANTY; without even the implied warranty of
# MERCHANTABILITY or FITNESS FOR A PARTICULAR PURPOSE.  See the
# GNU Affero General Public License for more details.
#
# You should have received a copy of the GNU Affero General Public License
# along with Goblin.  If not, see <http://www.gnu.org/licenses/>.

"""Main OGM API classes and constructors"""

import asyncio
import collections
import logging
import weakref

from goblin import cardinality, exception, mapper
from goblin.driver import connection, graph
from goblin.element import GenericVertex

from gremlin_python.driver.remote_connection import RemoteStrategy
from gremlin_python.process.graph_traversal import __
from gremlin_python.process.traversal import Cardinality, Traverser, Binding


logger = logging.getLogger(__name__)


def bindprop(element_class, ogm_name, val, *, binding=None):
    """
    Helper function for binding ogm properties/values to corresponding db
    properties/values for traversals.

    :param goblin.element.Element element_class: User defined element class
    :param str ogm_name: Name of property as defined in the ogm
    :param val: The property value
    :param str binding: The binding for val (optional)

    :returns: tuple object ('db_property_name', ('binding(if passed)', val))
    """
    db_name = getattr(element_class, ogm_name, ogm_name)
    _, data_type = element_class.__mapping__.ogm_properties[ogm_name]
    val = data_type.to_db(val)
    if binding:
        val = (binding, val)
    return db_name, val


class TraversalResponse:
    """Asynchronous iterator that encapsulates a traversal response queue"""
    def __init__(self, response_queue, request_id):
        self._queue = response_queue
        self._request_id = request_id
        self._done = False

    @property
    def request_id(self):
        return self._request_id

    async def __aiter__(self):
        return self

    async def __anext__(self):
        if self._done:
            return
        msg = await self.fetch_data()
        if msg:
            return msg
        else:
            self._done = True
            raise StopAsyncIteration

    async def fetch_data(self):
        return await self._queue.get()


class GoblinAsyncRemoteStrategy(RemoteStrategy):

    async def apply(self, traversal):

        if traversal.traversers is None:
            resp = await self.remote_connection.submit(
                gremlin=traversal.bytecode, processor='', op='eval')
            traversal.traversers = resp
            traversal.side_effects = None


class Session(connection.AbstractConnection):
    """
    Provides the main API for interacting with the database. Does not
    necessarily correpsond to a database session. Don't instantiate directly,
    instead use :py:meth:`Goblin.session<goblin.app.Goblin.session>`.

    :param goblin.app.Goblin app:
    :param goblin.driver.connection conn:
    :param bool use_session: Support for Gremlin Server session. Not implemented
    """

    def __init__(self, app, conn, get_hashable_id, transactions, *,
                 use_session=False):
        self._app = app
        self._conn = conn
        self._loop = self._app._loop
        self._use_session = False
        self._pending = collections.deque()
        self._current = weakref.WeakValueDictionary()
        self._get_hashable_id = get_hashable_id
        self._graph = graph.AsyncGraph()

    @property
    def graph(self):
        return self._graph

    @property
    def message_serializer(self):
        return self.conn.message_serializer

    @property
    def app(self):
        return self._app

    @property
    def conn(self):
        return self._conn

    @property
    def current(self):
        return self._current

    async def __aenter__(self):
        return self

    async def __aexit__(self, exc_type, exc, tb):
        self.close()

    def close(self):
        """
        """
        self._conn = None
        self._app = None

    # Traversal API
    @property
    def g(self):
        """
        Get a simple traversal source.

        :returns:
            :py:class:`goblin.gremlin_python.process.GraphTraversalSource`
            object
        """
        return self.traversal()

    @property
    def _g(self):
        """
        Traversal source for internal use. Uses undelying conn. Doesn't
        trigger complex deserailization.
        """
        return self.graph.traversal(
            graph_traversal=graph.AsyncGraphTraversal,
            remote_strategy=GoblinAsyncRemoteStrategy).withRemote(self.conn)

    def traversal(self, element_class=None):
        """
        Generate a traversal using a user defined element class as a
        starting point.

        :param goblin.element.Element element_class: An optional element
            class that will dictate the element type (vertex/edge) as well as
            the label for the traversal source

        :returns: :py:class:`AsyncGraphTraversal`
        """
        traversal = self.graph.traversal(
            graph_traversal=graph.AsyncGraphTraversal,
            remote_strategy=GoblinAsyncRemoteStrategy).withRemote(self)
        if element_class:
            label = element_class.__mapping__.label
            if element_class.__type__ == 'vertex':
                traversal = traversal.V()
            if element_class.__type__ == 'edge':
                traversal = traversal.E()
            traversal = traversal.hasLabel(label)
        return traversal

    async def submit(self,
                     **args):
        """
        Submit a query to the Gremiln Server.

        :param str gremlin: Gremlin script to submit to server.
        :param dict bindings: A mapping of bindings for Gremlin script.

        :returns:
            :py:class:`TraversalResponse<goblin.traversal.TraversalResponse>`
            object
        """
        await self.flush()
        async_iter = await self.conn.submit(**args)
        response_queue = asyncio.Queue(loop=self._loop)
        self._loop.create_task(
            self._receive(async_iter, response_queue))
        return TraversalResponse(response_queue, async_iter.request_id)

    async def _receive(self, async_iter, response_queue):
        async for result in async_iter:
            traverser = Traverser(self._deserialize_result(result), 1)
            response_queue.put_nowait(traverser)
        response_queue.put_nowait(None)

    def _deserialize_result(self, result):
        if isinstance(result, dict):
            if result.get('type', '') in ['vertex', 'edge']:
                hashable_id = self._get_hashable_id(result['id'])
                current = self.current.get(hashable_id, None)
                if not current:
                    element_type = result['type']
                    label = result['label']
                    if element_type == 'vertex':
                        current = self.app.vertices[label]()
                    else:
                        current = self.app.edges[label]()
                        current.source = GenericVertex()
                        current.target = GenericVertex()
                element = current.__mapping__.mapper_func(result, current)
                return element
            else:
                for key in result:
                    result[key] = self._deserialize_result(result[key])
                return result
        elif isinstance(result, list):
            return [self._deserialize_result(item) for item in result]
        else:
            return result

    # Creation API
    def add(self, *elements):
        """
        Add elements to session pending queue.

        :param goblin.element.Element elements: Elements to be added
        """
        for elem in elements:
            self._pending.append(elem)

    async def flush(self):
        """
        Issue creation/update queries to database for all elements in the
        session pending queue.
        """
        while self._pending:
            elem = self._pending.popleft()
            await self.save(elem)

    async def remove_vertex(self, vertex):
        """
        Remove a vertex from the db.

        :param goblin.element.Vertex vertex: Vertex to be removed
        """
<<<<<<< HEAD
        traversal = self._g.V(('vid', vertex.id)).drop()
=======
        traversal = self._g.V(Binding('vid', vertex.id)).drop()
>>>>>>> d6d2b0d6
        result = await self._simple_traversal(traversal, vertex)
        hashable_id = self._get_hashable_id(vertex.id)
        vertex = self.current.pop(hashable_id)
        del vertex
        return result

    async def remove_edge(self, edge):
        """
        Remove an edge from the db.

        :param goblin.element.Edge edge: Element to be removed
        """
<<<<<<< HEAD
        traversal = self._g.E(('eid', edge.id)).drop()
=======
        eid = edge.id
        if isinstance(eid, dict):
            eid = Binding('eid', edge.id)
        traversal = self._g.E(eid).drop()
>>>>>>> d6d2b0d6
        result = await self._simple_traversal(traversal, edge)
        hashable_id = self._get_hashable_id(edge.id)
        edge = self.current.pop(hashable_id)
        del edge
        return result

    async def save(self, elem):
        """
        Save an element to the db.

        :param goblin.element.Element element: Vertex or Edge to be saved

        :returns: :py:class:`Element<goblin.element.Element>` object
        """
        if elem.__type__ == 'vertex':
            result = await self.save_vertex(elem)
        elif elem.__type__ == 'edge':
            result = await self.save_edge(elem)
        else:
            raise exception.ElementError(
                "Unknown element type: {}".format(elem.__type__))
        return result

    async def save_vertex(self, vertex):
        """
        Save a vertex to the db.

        :param goblin.element.Vertex element: Vertex to be saved

        :returns: :py:class:`Vertex<goblin.element.Vertex>` object
        """
        result = await self._save_element(
            vertex, self._check_vertex,
            self._add_vertex,
            self.update_vertex)
        hashable_id = self._get_hashable_id(result.id)
        self.current[hashable_id] = result
        return result

    async def save_edge(self, edge):
        """
        Save an edge to the db.

        :param goblin.element.Edge element: Edge to be saved

        :returns: :py:class:`Edge<goblin.element.Edge>` object
        """
        if not (hasattr(edge, 'source') and hasattr(edge, 'target')):
            raise exception.ElementError(
                "Edges require both source/target vertices")
        result = await self._save_element(
            edge, self._check_edge,
            self._add_edge,
            self.update_edge)
        hashable_id = self._get_hashable_id(result.id)
        self.current[hashable_id] = result
        return result

    async def get_vertex(self, vertex):
        """
        Get a vertex from the db. Vertex must have id.

        :param goblin.element.Vertex element: Vertex to be retrieved

        :returns: :py:class:`Vertex<goblin.element.Vertex>` | None
        """
<<<<<<< HEAD
        return await self.g.V(('vid', vertex.id)).oneOrNone()
=======
        return await self.g.V(Binding('vid', vertex.id)).oneOrNone()
>>>>>>> d6d2b0d6

    async def get_edge(self, edge):
        """
        Get a edge from the db. Edge must have id.

        :param goblin.element.Edge element: Edge to be retrieved

        :returns: :py:class:`Edge<goblin.element.Edge>` | None
        """
<<<<<<< HEAD
        return await self.g.E(('eid', edge.id)).oneOrNone()
=======
        eid = edge.id
        if isinstance(eid, dict):
            eid = Binding('eid', edge.id)
        return await self.g.E(eid).oneOrNone()


>>>>>>> d6d2b0d6

    async def update_vertex(self, vertex):
        """
        Update a vertex, generally to change/remove property values.

        :param goblin.element.Vertex vertex: Vertex to be updated

        :returns: :py:class:`Vertex<goblin.element.Vertex>` object
        """
        props = mapper.map_props_to_db(vertex, vertex.__mapping__)
<<<<<<< HEAD
        # vert_props = mapper.map_vert_props_to_db
        traversal = self._g.V(('vid', vertex.id))
=======
        traversal = self._g.V(Binding('vid', vertex.id))
>>>>>>> d6d2b0d6
        return await self._update_vertex_properties(vertex, traversal, props)

    async def update_edge(self, edge):
        """
        Update an edge, generally to change/remove property values.

        :param goblin.element.Edge edge: Edge to be updated

        :returns: :py:class:`Edge<goblin.element.Edge>` object
        """
        props = mapper.map_props_to_db(edge, edge.__mapping__)
<<<<<<< HEAD
        traversal = self._g.E(('eid', edge.id))
=======
        eid = edge.id
        if isinstance(eid, dict):
            eid = Binding('eid', edge.id)
        traversal = self._g.E(eid)
>>>>>>> d6d2b0d6
        return await self._update_edge_properties(edge, traversal, props)

    # Transaction support
    def tx(self):
        """Not implemented"""
        raise NotImplementedError

    async def commit(self):
        """Not implemented"""
        await self.flush()
        if self.transactions and self._use_session():
            await self.tx()
        raise NotImplementedError

    async def rollback(self):
        raise NotImplementedError

    # *metodos especiales privados for creation API
    async def _simple_traversal(self, traversal, element):
        msg = await traversal.oneOrNone()
        if msg:
            msg = element.__mapping__.mapper_func(msg, element)
        return msg

    async def _save_element(self,
                            elem,
                            check_func,
                            create_func,
                            update_func):
        if hasattr(elem, 'id'):
            exists = await check_func(elem)
            if not exists:
                result = await create_func(elem)
            else:
                result = await update_func(elem)
        else:
            result = await create_func(elem)
        return result

    async def _add_vertex(self, vertex):
        """Convenience function for generating crud traversals."""
        props = mapper.map_props_to_db(vertex, vertex.__mapping__)
        traversal = self._g.addV(vertex.__mapping__.label)
        traversal, _, metaprops = self._add_properties(traversal, props)
        result = await self._simple_traversal(traversal, vertex)
        if metaprops:
            await self._add_metaprops(result, metaprops)
<<<<<<< HEAD
            traversal = self._g.V(('vid', vertex.id))
=======
            traversal = self._g.V(Binding('vid', vertex.id))
>>>>>>> d6d2b0d6
            result = await self._simple_traversal(traversal, vertex)
        return result

    async def _add_edge(self, edge):
        """Convenience function for generating crud traversals."""
        props = mapper.map_props_to_db(edge, edge.__mapping__)
<<<<<<< HEAD
        traversal = self._g.V(('esid', edge.source.id))
        traversal = traversal.addE(edge.__mapping__._label)
        traversal = traversal.to(
            self._g.V(('etid', edge.target.id)))
=======
        traversal = self._g.V(Binding('sid', edge.source.id))
        traversal = traversal.addE(edge.__mapping__._label)
        traversal = traversal.to(__.V(Binding('tid', edge.target.id)))
>>>>>>> d6d2b0d6
        traversal, _, _ = self._add_properties(
            traversal, props)
        result = await self._simple_traversal(traversal, edge)
        return result

    async def _check_vertex(self, vertex):
        """Used to check for existence, does not update session vertex"""
<<<<<<< HEAD
        msg = await self._g.V(('vid', vertex.id)).oneOrNone()
=======
        msg = await self._g.V(Binding('vid', vertex.id)).oneOrNone()
>>>>>>> d6d2b0d6
        return msg

    async def _check_edge(self, edge):
        """Used to check for existence, does not update session edge"""
<<<<<<< HEAD
        msg = await self._g.E(('eid', edge.id)).oneOrNone()
        return msg
=======
        eid = edge.id
        if isinstance(eid, dict):
            eid = Binding('eid', edge.id)
        return await self._g.E(eid).oneOrNone()
>>>>>>> d6d2b0d6

    async def _update_vertex_properties(self, vertex, traversal, props):
        traversal, removals, metaprops = self._add_properties(traversal, props)
        for k in removals:
<<<<<<< HEAD
            await self._g.V(('vid', vertex.id)).properties(k).drop().oneOrNone()
=======
            await self._g.V(Binding('vid', vertex.id)).properties(k).drop().oneOrNone()
>>>>>>> d6d2b0d6
        result = await self._simple_traversal(traversal, vertex)
        if metaprops:
            removals = await self._add_metaprops(result, metaprops)
            for db_name, key, value in removals:
<<<<<<< HEAD
                await self._g.V(('vid', vertex.id)).properties(
                    db_name).has(key, value).drop().oneOrNone()
            traversal = self._g.V(('vid', vertex.id))
=======
                await self._g.V(Binding('vid', vertex.id)).properties(
                    db_name).has(key, value).drop().oneOrNone()
            traversal = self._g.V(Binding('vid', vertex.id))
>>>>>>> d6d2b0d6
            result = await self._simple_traversal(traversal, vertex)
        return result

    async def _update_edge_properties(self, edge, traversal, props):
        traversal, removals, _ = self._add_properties(traversal, props)
        eid = edge.id
        if isinstance(eid, dict):
            eid = Binding('eid', edge.id)
        for k in removals:
<<<<<<< HEAD
            await self._g.E(('eid', edge.id)).properties(k).drop().oneOrNone()
=======
            await self._g.E(eid).properties(k).drop().oneOrNone()
>>>>>>> d6d2b0d6
        return await self._simple_traversal(traversal, edge)

    async def _add_metaprops(self, result, metaprops):
        potential_removals = []
        for metaprop in metaprops:
            db_name, (binding, value), metaprops = metaprop
            for key, val in metaprops.items():
                if val:
<<<<<<< HEAD
                    traversal = self._g.V(('rid', result.id)).properties(
=======
                    traversal = self._g.V(Binding('vid', result.id)).properties(
>>>>>>> d6d2b0d6
                        db_name).hasValue(value).property(key, val)
                    await traversal.oneOrNone()
                else:
                    potential_removals.append((db_name, key, value))
        return potential_removals

    def _add_properties(self, traversal, props):
        binding = 0
        potential_removals = []
        potential_metaprops = []
        for card, db_name, val, metaprops in props:
            if val:
                key = ('k' + str(binding), db_name)
                val = ('v' + str(binding), val)
                if card:
                    # Maybe use a dict here as a translator
                    if card == cardinality.Cardinality.list:
                        card = Cardinality.list
                    elif card == cardinality.Cardinality.set:
                        card = Cardinality.set
                    else:
                        card = Cardinality.single
                    traversal = traversal.property(card, key, val)
                else:
                    traversal = traversal.property(key, val)
                binding += 1
                if metaprops:
                    potential_metaprops.append((db_name, val, metaprops))
            else:
                potential_removals.append(db_name)
        return traversal, potential_removals, potential_metaprops<|MERGE_RESOLUTION|>--- conflicted
+++ resolved
@@ -267,11 +267,7 @@
 
         :param goblin.element.Vertex vertex: Vertex to be removed
         """
-<<<<<<< HEAD
-        traversal = self._g.V(('vid', vertex.id)).drop()
-=======
         traversal = self._g.V(Binding('vid', vertex.id)).drop()
->>>>>>> d6d2b0d6
         result = await self._simple_traversal(traversal, vertex)
         hashable_id = self._get_hashable_id(vertex.id)
         vertex = self.current.pop(hashable_id)
@@ -284,14 +280,10 @@
 
         :param goblin.element.Edge edge: Element to be removed
         """
-<<<<<<< HEAD
-        traversal = self._g.E(('eid', edge.id)).drop()
-=======
         eid = edge.id
         if isinstance(eid, dict):
             eid = Binding('eid', edge.id)
         traversal = self._g.E(eid).drop()
->>>>>>> d6d2b0d6
         result = await self._simple_traversal(traversal, edge)
         hashable_id = self._get_hashable_id(edge.id)
         edge = self.current.pop(hashable_id)
@@ -358,11 +350,7 @@
 
         :returns: :py:class:`Vertex<goblin.element.Vertex>` | None
         """
-<<<<<<< HEAD
-        return await self.g.V(('vid', vertex.id)).oneOrNone()
-=======
         return await self.g.V(Binding('vid', vertex.id)).oneOrNone()
->>>>>>> d6d2b0d6
 
     async def get_edge(self, edge):
         """
@@ -372,16 +360,12 @@
 
         :returns: :py:class:`Edge<goblin.element.Edge>` | None
         """
-<<<<<<< HEAD
-        return await self.g.E(('eid', edge.id)).oneOrNone()
-=======
         eid = edge.id
         if isinstance(eid, dict):
             eid = Binding('eid', edge.id)
         return await self.g.E(eid).oneOrNone()
 
 
->>>>>>> d6d2b0d6
 
     async def update_vertex(self, vertex):
         """
@@ -392,12 +376,7 @@
         :returns: :py:class:`Vertex<goblin.element.Vertex>` object
         """
         props = mapper.map_props_to_db(vertex, vertex.__mapping__)
-<<<<<<< HEAD
-        # vert_props = mapper.map_vert_props_to_db
-        traversal = self._g.V(('vid', vertex.id))
-=======
         traversal = self._g.V(Binding('vid', vertex.id))
->>>>>>> d6d2b0d6
         return await self._update_vertex_properties(vertex, traversal, props)
 
     async def update_edge(self, edge):
@@ -409,14 +388,10 @@
         :returns: :py:class:`Edge<goblin.element.Edge>` object
         """
         props = mapper.map_props_to_db(edge, edge.__mapping__)
-<<<<<<< HEAD
-        traversal = self._g.E(('eid', edge.id))
-=======
         eid = edge.id
         if isinstance(eid, dict):
             eid = Binding('eid', edge.id)
         traversal = self._g.E(eid)
->>>>>>> d6d2b0d6
         return await self._update_edge_properties(edge, traversal, props)
 
     # Transaction support
@@ -464,27 +439,16 @@
         result = await self._simple_traversal(traversal, vertex)
         if metaprops:
             await self._add_metaprops(result, metaprops)
-<<<<<<< HEAD
-            traversal = self._g.V(('vid', vertex.id))
-=======
             traversal = self._g.V(Binding('vid', vertex.id))
->>>>>>> d6d2b0d6
             result = await self._simple_traversal(traversal, vertex)
         return result
 
     async def _add_edge(self, edge):
         """Convenience function for generating crud traversals."""
         props = mapper.map_props_to_db(edge, edge.__mapping__)
-<<<<<<< HEAD
-        traversal = self._g.V(('esid', edge.source.id))
-        traversal = traversal.addE(edge.__mapping__._label)
-        traversal = traversal.to(
-            self._g.V(('etid', edge.target.id)))
-=======
         traversal = self._g.V(Binding('sid', edge.source.id))
         traversal = traversal.addE(edge.__mapping__._label)
         traversal = traversal.to(__.V(Binding('tid', edge.target.id)))
->>>>>>> d6d2b0d6
         traversal, _, _ = self._add_properties(
             traversal, props)
         result = await self._simple_traversal(traversal, edge)
@@ -492,46 +456,27 @@
 
     async def _check_vertex(self, vertex):
         """Used to check for existence, does not update session vertex"""
-<<<<<<< HEAD
-        msg = await self._g.V(('vid', vertex.id)).oneOrNone()
-=======
         msg = await self._g.V(Binding('vid', vertex.id)).oneOrNone()
->>>>>>> d6d2b0d6
         return msg
 
     async def _check_edge(self, edge):
         """Used to check for existence, does not update session edge"""
-<<<<<<< HEAD
-        msg = await self._g.E(('eid', edge.id)).oneOrNone()
-        return msg
-=======
         eid = edge.id
         if isinstance(eid, dict):
             eid = Binding('eid', edge.id)
         return await self._g.E(eid).oneOrNone()
->>>>>>> d6d2b0d6
 
     async def _update_vertex_properties(self, vertex, traversal, props):
         traversal, removals, metaprops = self._add_properties(traversal, props)
         for k in removals:
-<<<<<<< HEAD
-            await self._g.V(('vid', vertex.id)).properties(k).drop().oneOrNone()
-=======
             await self._g.V(Binding('vid', vertex.id)).properties(k).drop().oneOrNone()
->>>>>>> d6d2b0d6
         result = await self._simple_traversal(traversal, vertex)
         if metaprops:
             removals = await self._add_metaprops(result, metaprops)
             for db_name, key, value in removals:
-<<<<<<< HEAD
-                await self._g.V(('vid', vertex.id)).properties(
-                    db_name).has(key, value).drop().oneOrNone()
-            traversal = self._g.V(('vid', vertex.id))
-=======
                 await self._g.V(Binding('vid', vertex.id)).properties(
                     db_name).has(key, value).drop().oneOrNone()
             traversal = self._g.V(Binding('vid', vertex.id))
->>>>>>> d6d2b0d6
             result = await self._simple_traversal(traversal, vertex)
         return result
 
@@ -541,11 +486,7 @@
         if isinstance(eid, dict):
             eid = Binding('eid', edge.id)
         for k in removals:
-<<<<<<< HEAD
-            await self._g.E(('eid', edge.id)).properties(k).drop().oneOrNone()
-=======
             await self._g.E(eid).properties(k).drop().oneOrNone()
->>>>>>> d6d2b0d6
         return await self._simple_traversal(traversal, edge)
 
     async def _add_metaprops(self, result, metaprops):
@@ -554,11 +495,7 @@
             db_name, (binding, value), metaprops = metaprop
             for key, val in metaprops.items():
                 if val:
-<<<<<<< HEAD
-                    traversal = self._g.V(('rid', result.id)).properties(
-=======
                     traversal = self._g.V(Binding('vid', result.id)).properties(
->>>>>>> d6d2b0d6
                         db_name).hasValue(value).property(key, val)
                     await traversal.oneOrNone()
                 else:
