# Copyright 2016 ZEROFAIL
#
# This file is part of Goblin.
#
# Goblin is free software: you can redistribute it and/or modify
# it under the terms of the GNU Affero General Public License as published by
# the Free Software Foundation, either version 3 of the License, or
# (at your option) any later version.
#
# Goblin is distributed in the hope that it will be useful,
# but WITHOUT ANY WARRANTY; without even the implied warranty of
# MERCHANTABILITY or FITNESS FOR A PARTICULAR PURPOSE.  See the
# GNU Affero General Public License for more details.
#
# You should have received a copy of the GNU Affero General Public License
# along with Goblin.  If not, see <http://www.gnu.org/licenses/>.

import abc


class DataType(abc.ABC):
    """
    Abstract base class for Goblin Data Types. All custom data types should
    inherit from :py:class:`DataType`.
    """
    def __init__(self, val=None):
        self._val = val

    @abc.abstractmethod
<<<<<<< HEAD
    def validate(self, val):
=======
    def validate(self):
        """Validate property value"""
>>>>>>> 8cee496f
        raise NotImplementedError

    @abc.abstractmethod
    def to_db(self, val=None):
        """Convert property value to db compatible format"""
        if not val:
            val = self._val
        return val

    @abc.abstractmethod
    def to_ogm(self, val):
        """Convert property value to a Python compatible format"""
        return val


class BaseProperty:
    """Abstract base class that implements the property interface"""
    @property
    def data_type(self):
        raise NotImplementedError<|MERGE_RESOLUTION|>--- conflicted
+++ resolved
@@ -27,12 +27,8 @@
         self._val = val
 
     @abc.abstractmethod
-<<<<<<< HEAD
     def validate(self, val):
-=======
-    def validate(self):
         """Validate property value"""
->>>>>>> 8cee496f
         raise NotImplementedError
 
     @abc.abstractmethod
