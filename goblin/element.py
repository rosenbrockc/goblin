--- conflicted
+++ resolved
@@ -27,17 +27,11 @@
                 props[k] = v
                 v = v.__descriptor__(k, v)
             new_namespace[k] = v
-<<<<<<< HEAD
-        new_namespace['__mapping__'] = mapper.create_mapping(namespace, props)
-        logger.warning("Creating new Element class {}: {}".format(
-            name, new_namespace['__mapping__']))
-=======
         new_namespace['__mapping__'] = mapper.create_mapping(namespace,
                                                              props)
         if name not in ('Element', 'Vertex', 'Edge', 'VertexProperty'):
             logger.warning("Creating new Element class {}: {}".format(
                 name, new_namespace['__mapping__']))
->>>>>>> fef199c9
         result = type.__new__(cls, name, bases, new_namespace)
         return result
 
